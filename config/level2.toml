--- conflicted
+++ resolved
@@ -31,13 +31,8 @@
 id = "DroneRacing-v0"   # "DroneRacing-v0" for single races, "MultiDroneRacing-v0" for multi-drone races. Each environment also implements a vector-environment for faster training
 seed = 1337             # Random seed
 freq = 50               # Frequency of the environment's step function, in Hz
-<<<<<<< HEAD
-sensor_range = 0.5      # Range at which the exact location of gates and obstacles become visible to the drone. Objects that are not in the drone's sensor range report their nominal position.
+sensor_range = 0.7      # Range at which the exact location of gates and obstacles become visible to the drone. Objects that are not in the drone's sensor range report their nominal position.
 control_mode = "attitude"  # Control mode of the environment. Can be either "state" or "attitude"
-=======
-sensor_range = 0.7      # Range at which the exact location of gates and obstacles become visible to the drone. Objects that are not in the drone's sensor range report their nominal position.
-control_mode = "state"  # Control mode of the environment. Can be either "state" or "attitude"
->>>>>>> 5c9c12c7
 
 [env.track]
 # Tall gates: 1.0m height. Short gates: 0.525m height. Height is measured from the ground to the
